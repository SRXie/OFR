--- conflicted
+++ resolved
@@ -8,12 +8,8 @@
 test_batch_size: 128
 resolution: [64, 64] # Tuple[int, int]
 num_slots: 7
-<<<<<<< HEAD
-latent_dim: 64
-=======
 latent_dim: 128
 decoder_type: sbd
->>>>>>> 8d3873f0
 beta: 4
 gamma: 0.0
 data_mix_idx: 1
