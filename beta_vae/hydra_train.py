--- conflicted
+++ resolved
@@ -109,11 +109,7 @@
 
         self.method = BetaVAEMethod(model=model, datamodule=clevr_datamodule, params=cfg)
 
-<<<<<<< HEAD
-        logger_name = "beta-vae/cos/deconv-gamma-"+str(cfg.gamma)+ "-s-" + str(seed)#"-dup-"+str(cfg.dup_threshold)
-=======
         logger_name = "beta-vae/"+cfg.decoder_type+"-gamma-"+str(cfg.gamma)+ "-s-" + str(seed)#"-dup-"+str(cfg.dup_threshold)
->>>>>>> 8d3873f0
         logger = pl_loggers.WandbLogger(project="objectness-test-clevr6", name=logger_name)
         # Use this line for Tensorboard logger
         # logger = pl_loggers.TensorBoardLogger("./logs/"+logger_name+strftime("-%Y%m%d%H%M%S", localtime()))
