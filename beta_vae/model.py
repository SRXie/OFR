--- conflicted
+++ resolved
@@ -137,26 +137,8 @@
 
             assert_shape(resolution, (out_size, out_size), message="")
 
-<<<<<<< HEAD
-
-        self.decoder = nn.Sequential(*modules)
-
-        self.final_layer = nn.Sequential(
-                            nn.ConvTranspose2d(hidden_dims[-1],
-                                               hidden_dims[-1],
-                                               kernel_size=3,
-                                               stride=2,
-                                               padding=1,
-                                               output_padding=1),
-                            nn.BatchNorm2d(hidden_dims[-1]),
-                            nn.LeakyReLU(),
-                            nn.Conv2d(hidden_dims[-1], out_channels= 3,
-                                      kernel_size= 3, padding= 1))
-                            # nn.Tanh())
-=======
             self.decoder = nn.Sequential(*modules)
             self.decoder_pos_embedding = SoftPositionEmbed(self.in_channels, self.out_features, self.decoder_resolution)
->>>>>>> 8d3873f0
 
     def encode(self, input: Tensor) -> List[Tensor]:
         """
